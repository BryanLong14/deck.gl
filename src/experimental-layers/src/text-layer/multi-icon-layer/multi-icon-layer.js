// Copyright (c) 2015 - 2017 Uber Technologies, Inc.
//
// Permission is hereby granted, free of charge, to any person obtaining a copy
// of this software and associated documentation files (the "Software"), to deal
// in the Software without restriction, including without limitation the rights
// to use, copy, modify, merge, publish, distribute, sublicense, and/or sell
// copies of the Software, and to permit persons to whom the Software is
// furnished to do so, subject to the following conditions:
//
// The above copyright notice and this permission notice shall be included in
// all copies or substantial portions of the Software.
//
// THE SOFTWARE IS PROVIDED "AS IS", WITHOUT WARRANTY OF ANY KIND, EXPRESS OR
// IMPLIED, INCLUDING BUT NOT LIMITED TO THE WARRANTIES OF MERCHANTABILITY,
// FITNESS FOR A PARTICULAR PURPOSE AND NONINFRINGEMENT. IN NO EVENT SHALL THE
// AUTHORS OR COPYRIGHT HOLDERS BE LIABLE FOR ANY CLAIM, DAMAGES OR OTHER
// LIABILITY, WHETHER IN AN ACTION OF CONTRACT, TORT OR OTHERWISE, ARISING FROM,
// OUT OF OR IN CONNECTION WITH THE SOFTWARE OR THE USE OR OTHER DEALINGS IN
// THE SOFTWARE.

import {IconLayer, experimental} from 'deck.gl';
const {enable64bitSupport} = experimental;

import vs from './multi-icon-layer-vertex.glsl';
import vs64 from './multi-icon-layer-vertex-64.glsl';

const defaultProps = {
  getIndexOfIcon: x => x.index || 0,
  getNumOfIcon: x => x.len || 1,
  // 1: left, 0: middle, -1: right
  getAnchorX: x => x.anchorX || 0,
  // 1: top, 0: center, -1: bottom
  getAnchorY: x => x.anchorY || 0,
  getPixelOffset: x => x.pixelOffset || [0, 0]
};

export default class MultiIconLayer extends IconLayer {
  getShaders() {
    const multiIconVs = enable64bitSupport(this.props) ? vs64 : vs;
    return Object.assign({}, super.getShaders(), {
      vs: multiIconVs
    });
  }

  initializeState() {
    super.initializeState();
<<<<<<< HEAD
=======

>>>>>>> 5d69d949
    const attributeManager = this.getAttributeManager();
    attributeManager.addInstanced({
      instanceIndexOfIcon: {
        size: 1,
        accessor: 'getIndexOfIcon',
        update: this.calculateInstanceIndexOfIcon
      },
      instanceNumOfIcon: {
        size: 1,
        accessor: 'getNumOfIcon',
        update: this.calculateInstanceNumOfIcon
      },
      instancePixelOffset: {
        size: 2,
        accessor: 'getPixelOffset',
        update: this.calculatePixelOffset
      }
    });
  }

  calculateInstanceIndexOfIcon(attribute) {
    const {data, getIndexOfIcon} = this.props;
    const {value} = attribute;
    let i = 0;
    for (const object of data) {
      value[i++] = getIndexOfIcon(object);
    }
  }

  calculateInstanceNumOfIcon(attribute) {
    const {data, getNumOfIcon} = this.props;
    const {value} = attribute;
    let i = 0;
    for (const object of data) {
      value[i++] = getNumOfIcon(object);
    }
  }

  calculateInstanceOffsets(attribute) {
    const {data, iconMapping, getIcon, getAnchorX, getAnchorY, getNumOfIcon} = this.props;
    const {value} = attribute;
    let i = 0;
    for (const object of data) {
      const icon = getIcon(object);
      const rect = iconMapping[icon] || {};
      value[i++] = rect.width / 2 * getAnchorX(object) * getNumOfIcon(object) || 0;
      value[i++] = rect.height / 2 * getAnchorY(object) || 0;
    }
  }

  calculatePixelOffset(attribute) {
    const {data, getPixelOffset} = this.props;
    const {value} = attribute;
    let i = 0;
    for (const object of data) {
      const pixelOffset = getPixelOffset(object);
      value[i++] = pixelOffset[0] || 0;
      value[i++] = pixelOffset[1] || 0;
    }
  }
}

MultiIconLayer.layerName = 'MultiIconLayer';
MultiIconLayer.defaultProps = defaultProps;<|MERGE_RESOLUTION|>--- conflicted
+++ resolved
@@ -44,10 +44,7 @@
 
   initializeState() {
     super.initializeState();
-<<<<<<< HEAD
-=======
 
->>>>>>> 5d69d949
     const attributeManager = this.getAttributeManager();
     attributeManager.addInstanced({
       instanceIndexOfIcon: {
