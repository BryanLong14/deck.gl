--- conflicted
+++ resolved
@@ -138,7 +138,6 @@
     }
   });
 
-<<<<<<< HEAD
   // if ('data' in propTypes) {
   //   delete props.data;
   //   Object.assign(descriptors, {
@@ -149,8 +148,6 @@
   //   });
   // }
 
-=======
->>>>>>> 5d69d949
   Object.defineProperties(defaultProps, descriptors);
 
   return defaultProps;
